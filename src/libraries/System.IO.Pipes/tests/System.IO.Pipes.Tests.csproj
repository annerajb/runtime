﻿<?xml version="1.0" encoding="utf-8"?>
<Project ToolsVersion="12.0" DefaultTargets="Build" xmlns="http://schemas.microsoft.com/developer/msbuild/2003">
  <Import Project="$([MSBuild]::GetDirectoryNameOfFileAbove($(MSBuildThisFileDirectory), dir.props))\dir.props" />
  <PropertyGroup>
    <MinimumVisualStudioVersion>11.0</MinimumVisualStudioVersion>
    <Configuration Condition=" '$(Configuration)' == '' ">Debug</Configuration>
    <Platform Condition=" '$(Platform)' == '' ">AnyCPU</Platform>
    <OutputType>Library</OutputType>
    <AppDesignerFolder>Properties</AppDesignerFolder>
    <AssemblyName>System.IO.Pipes.Tests</AssemblyName>
    <ProjectGuid>{142469EC-D665-4FE2-845A-FDA69F9CC557}</ProjectGuid>
    <NuGetPackageImportStamp>d2615b94</NuGetPackageImportStamp>
<<<<<<< HEAD
    <!-- Temporary workaround until tests are fixed on x64 -->
    <TestArchitecture>x86</TestArchitecture>
=======
    <AllowUnsafeBlocks>true</AllowUnsafeBlocks>
>>>>>>> 1fbeec52
  </PropertyGroup>
  <!-- Default configurations to help VS understand the configurations -->
  <PropertyGroup Condition=" '$(Configuration)|$(Platform)' == 'Debug|AnyCPU' ">
  </PropertyGroup>
  <PropertyGroup Condition=" '$(Configuration)|$(Platform)' == 'Release|AnyCPU' ">
  </PropertyGroup>
  <!-- Compiled Source Files -->
  <ItemGroup>
    <Compile Include="AnonymousPipeTests\AnonymousPipeTest.CreateServer.cs" />
    <Compile Include="AnonymousPipeTests\AnonymousPipeTest.CreateClient.cs" />
    <Compile Include="AnonymousPipeTests\AnonymousPipeTestBase.cs" />
    <Compile Include="AnonymousPipeTests\AnonymousPipeTest.Read.cs" />
    <Compile Include="AnonymousPipeTests\AnonymousPipeTest.Specific.cs" />
    <Compile Include="AnonymousPipeTests\AnonymousPipeTest.Write.cs" />
    <Compile Include="NamedPipeTests\NamedPipeTest.CreateServer.cs" />
    <Compile Include="NamedPipeTests\NamedPipeTest.CreateClient.cs" />
    <Compile Include="NamedPipeTests\NamedPipeTestBase.cs" />
    <Compile Include="NamedPipeTests\NamedPipeTest.Read.cs" />
    <Compile Include="NamedPipeTests\NamedPipeTest.Write.cs" />
    <Compile Include="NamedPipeTests\NamedPipeTest.Specific.cs" />
    <Compile Include="NamedPipeTests\NamedPipeTest.Simple.cs" />
    <Compile Include="PipeTestBase.cs" />
    <Compile Include="PipeTest.Read.cs" />
    <Compile Include="PipeTest.Write.cs" />
  </ItemGroup>
  <!-- Automatically added by VS -->
  <ItemGroup>
    <Service Include="{508349B6-6B84-4DF5-91F0-309BEEBAD82D}" />
    <Service Include="{82A7F48D-3B50-4B1E-B82E-3ADA8210C358}" />
  </ItemGroup>
  <ItemGroup>
    <None Include="project.json" />
  </ItemGroup>
  <ItemGroup>
    <ProjectReference Include="..\src\System.IO.Pipes.csproj">
      <Project>{16ee5522-f387-4c9e-9ef2-b5134b043f37}</Project>
      <Name>System.IO.Pipes</Name>
    </ProjectReference>
  </ItemGroup>
  <Import Project="$([MSBuild]::GetDirectoryNameOfFileAbove($(MSBuildThisFileDirectory), dir.targets))\dir.targets" />
</Project><|MERGE_RESOLUTION|>--- conflicted
+++ resolved
@@ -10,12 +10,9 @@
     <AssemblyName>System.IO.Pipes.Tests</AssemblyName>
     <ProjectGuid>{142469EC-D665-4FE2-845A-FDA69F9CC557}</ProjectGuid>
     <NuGetPackageImportStamp>d2615b94</NuGetPackageImportStamp>
-<<<<<<< HEAD
+    <AllowUnsafeBlocks>true</AllowUnsafeBlocks>
     <!-- Temporary workaround until tests are fixed on x64 -->
     <TestArchitecture>x86</TestArchitecture>
-=======
-    <AllowUnsafeBlocks>true</AllowUnsafeBlocks>
->>>>>>> 1fbeec52
   </PropertyGroup>
   <!-- Default configurations to help VS understand the configurations -->
   <PropertyGroup Condition=" '$(Configuration)|$(Platform)' == 'Debug|AnyCPU' ">
