--- conflicted
+++ resolved
@@ -184,12 +184,8 @@
         [Fact]
         public static void ECDsaPrivateKeyProperty_WindowsPfx()
         {
-<<<<<<< HEAD
             using (var cert = new X509Certificate2(TestData.ECDsaP256_DigitalSignature_Pfx_Windows, "Test", Cert.EphemeralIfPossible))
-=======
-            using (var cert = new X509Certificate2(TestData.ECDsaP256_DigitalSignature_Pfx_Windows, "Test", X509KeyStorageFlags.EphemeralKeySet))
             using (var pubOnly = new X509Certificate2(cert.RawData))
->>>>>>> f5828d68
             {
                 Assert.True(cert.HasPrivateKey, "cert.HasPrivateKey");
                 Assert.Throws<NotSupportedException>(() => cert.PrivateKey);
@@ -427,21 +423,7 @@
             }
         }
 
-<<<<<<< HEAD
         public static IEnumerable<object[]> StorageFlags => CollectionImportTests.StorageFlags;
-=======
-        public static IEnumerable<object[]> StorageFlags
-        {
-            get
-            {
-                yield return new object[] { X509KeyStorageFlags.DefaultKeySet };
-
-#if netcoreapp
-                yield return new object[] { X509KeyStorageFlags.EphemeralKeySet };
-#endif
-            }
-        }
->>>>>>> f5828d68
 
         private static X509Certificate2 Rewrap(this X509Certificate2 c)
         {
