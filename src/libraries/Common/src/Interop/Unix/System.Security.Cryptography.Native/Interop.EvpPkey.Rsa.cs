// Licensed to the .NET Foundation under one or more agreements.
// The .NET Foundation licenses this file to you under the MIT license.

using System;
using System.Diagnostics;
using System.Runtime.InteropServices;
using System.Security.Cryptography;
using Microsoft.Win32.SafeHandles;

internal static partial class Interop
{
    internal static partial class Crypto
    {
<<<<<<< HEAD
        [GeneratedDllImport(Libraries.CryptoNative)]
        private static partial SafeEvpPKeyHandle CryptoNative_RsaGenerateKey(int keySize);
=======
        [DllImport(Libraries.CryptoNative)]
        private static extern SafeEvpPKeyHandle CryptoNative_EvpPKeyCreateRsa(IntPtr rsa);

        internal static SafeEvpPKeyHandle EvpPKeyCreateRsa(IntPtr rsa)
        {
            Debug.Assert(rsa != IntPtr.Zero);

            SafeEvpPKeyHandle pkey = CryptoNative_EvpPKeyCreateRsa(rsa);

            if (pkey.IsInvalid)
            {
                pkey.Dispose();
                throw CreateOpenSslCryptographicException();
            }

            return pkey;
        }

        [DllImport(Libraries.CryptoNative)]
        private static extern SafeEvpPKeyHandle CryptoNative_RsaGenerateKey(int keySize);
>>>>>>> bcae2959

        internal static SafeEvpPKeyHandle RsaGenerateKey(int keySize)
        {
            SafeEvpPKeyHandle pkey = CryptoNative_RsaGenerateKey(keySize);

            if (pkey.IsInvalid)
            {
                pkey.Dispose();
                throw CreateOpenSslCryptographicException();
            }

            return pkey;
        }

        [GeneratedDllImport(Libraries.CryptoNative)]
        private static partial int CryptoNative_RsaDecrypt(
            SafeEvpPKeyHandle pkey,
            ref byte source,
            int sourceLength,
            RSAEncryptionPaddingMode paddingMode,
            IntPtr digestAlgorithm,
            ref byte destination,
            int destinationLength);

        internal static int RsaDecrypt(
            SafeEvpPKeyHandle pkey,
            ReadOnlySpan<byte> source,
            RSAEncryptionPaddingMode paddingMode,
            IntPtr digestAlgorithm,
            Span<byte> destination)
        {
            int written = CryptoNative_RsaDecrypt(
                pkey,
                ref MemoryMarshal.GetReference(source),
                source.Length,
                paddingMode,
                digestAlgorithm,
                ref MemoryMarshal.GetReference(destination),
                destination.Length);

            if (written < 0)
            {
                Debug.Assert(written == -1);
                throw CreateOpenSslCryptographicException();
            }

            return written;
        }

        [GeneratedDllImport(Libraries.CryptoNative)]
        private static partial int CryptoNative_RsaEncrypt(
            SafeEvpPKeyHandle pkey,
            ref byte source,
            int sourceLength,
            RSAEncryptionPaddingMode paddingMode,
            IntPtr digestAlgorithm,
            ref byte destination,
            int destinationLength);

        internal static int RsaEncrypt(
            SafeEvpPKeyHandle pkey,
            ReadOnlySpan<byte> source,
            RSAEncryptionPaddingMode paddingMode,
            IntPtr digestAlgorithm,
            Span<byte> destination)
        {
            int written = CryptoNative_RsaEncrypt(
                pkey,
                ref MemoryMarshal.GetReference(source),
                source.Length,
                paddingMode,
                digestAlgorithm,
                ref MemoryMarshal.GetReference(destination),
                destination.Length);

            if (written < 0)
            {
                Debug.Assert(written == -1);
                throw CreateOpenSslCryptographicException();
            }

            return written;
        }

        [GeneratedDllImport(Libraries.CryptoNative)]
        private static partial int CryptoNative_RsaSignHash(
            SafeEvpPKeyHandle pkey,
            RSASignaturePaddingMode paddingMode,
            IntPtr digestAlgorithm,
            ref byte hash,
            int hashLength,
            ref byte destination,
            int destinationLength);

        internal static int RsaSignHash(
            SafeEvpPKeyHandle pkey,
            RSASignaturePaddingMode paddingMode,
            IntPtr digestAlgorithm,
            ReadOnlySpan<byte> hash,
            Span<byte> destination)
        {
            int written = CryptoNative_RsaSignHash(
                pkey,
                paddingMode,
                digestAlgorithm,
                ref MemoryMarshal.GetReference(hash),
                hash.Length,
                ref MemoryMarshal.GetReference(destination),
                destination.Length);

            if (written < 0)
            {
                Debug.Assert(written == -1);
                throw CreateOpenSslCryptographicException();
            }

            return written;
        }

        [GeneratedDllImport(Libraries.CryptoNative)]
        private static partial int CryptoNative_RsaVerifyHash(
            SafeEvpPKeyHandle pkey,
            RSASignaturePaddingMode paddingMode,
            IntPtr digestAlgorithm,
            ref byte hash,
            int hashLength,
            ref byte signature,
            int signatureLength);

        internal static bool RsaVerifyHash(
            SafeEvpPKeyHandle pkey,
            RSASignaturePaddingMode paddingMode,
            IntPtr digestAlgorithm,
            ReadOnlySpan<byte> hash,
            ReadOnlySpan<byte> signature)
        {
            int ret = CryptoNative_RsaVerifyHash(
                pkey,
                paddingMode,
                digestAlgorithm,
                ref MemoryMarshal.GetReference(hash),
                hash.Length,
                ref MemoryMarshal.GetReference(signature),
                signature.Length);

            if (ret == 1)
            {
                return true;
            }

            if (ret == 0)
            {
                return false;
            }

            Debug.Assert(ret == -1);
            throw CreateOpenSslCryptographicException();
        }
<<<<<<< HEAD

        [GeneratedDllImport(Libraries.CryptoNative, EntryPoint = "CryptoNative_EvpPkeyGetRsa")]
        internal static partial SafeRsaHandle EvpPkeyGetRsa(SafeEvpPKeyHandle pkey);

        [GeneratedDllImport(Libraries.CryptoNative, EntryPoint = "CryptoNative_EvpPkeySetRsa")]
        [return: MarshalAs(UnmanagedType.Bool)]
        internal static partial bool EvpPkeySetRsa(SafeEvpPKeyHandle pkey, SafeRsaHandle rsa);

        [GeneratedDllImport(Libraries.CryptoNative, EntryPoint = "CryptoNative_EvpPkeySetRsa")]
        [return: MarshalAs(UnmanagedType.Bool)]
        internal static partial bool EvpPkeySetRsa(SafeEvpPKeyHandle pkey, IntPtr rsa);
=======
>>>>>>> bcae2959
    }
}<|MERGE_RESOLUTION|>--- conflicted
+++ resolved
@@ -11,11 +11,7 @@
 {
     internal static partial class Crypto
     {
-<<<<<<< HEAD
         [GeneratedDllImport(Libraries.CryptoNative)]
-        private static partial SafeEvpPKeyHandle CryptoNative_RsaGenerateKey(int keySize);
-=======
-        [DllImport(Libraries.CryptoNative)]
         private static extern SafeEvpPKeyHandle CryptoNative_EvpPKeyCreateRsa(IntPtr rsa);
 
         internal static SafeEvpPKeyHandle EvpPKeyCreateRsa(IntPtr rsa)
@@ -35,7 +31,6 @@
 
         [DllImport(Libraries.CryptoNative)]
         private static extern SafeEvpPKeyHandle CryptoNative_RsaGenerateKey(int keySize);
->>>>>>> bcae2959
 
         internal static SafeEvpPKeyHandle RsaGenerateKey(int keySize)
         {
@@ -194,19 +189,5 @@
             Debug.Assert(ret == -1);
             throw CreateOpenSslCryptographicException();
         }
-<<<<<<< HEAD
-
-        [GeneratedDllImport(Libraries.CryptoNative, EntryPoint = "CryptoNative_EvpPkeyGetRsa")]
-        internal static partial SafeRsaHandle EvpPkeyGetRsa(SafeEvpPKeyHandle pkey);
-
-        [GeneratedDllImport(Libraries.CryptoNative, EntryPoint = "CryptoNative_EvpPkeySetRsa")]
-        [return: MarshalAs(UnmanagedType.Bool)]
-        internal static partial bool EvpPkeySetRsa(SafeEvpPKeyHandle pkey, SafeRsaHandle rsa);
-
-        [GeneratedDllImport(Libraries.CryptoNative, EntryPoint = "CryptoNative_EvpPkeySetRsa")]
-        [return: MarshalAs(UnmanagedType.Bool)]
-        internal static partial bool EvpPkeySetRsa(SafeEvpPKeyHandle pkey, IntPtr rsa);
-=======
->>>>>>> bcae2959
     }
 }